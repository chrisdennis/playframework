--- conflicted
+++ resolved
@@ -43,14 +43,9 @@
     )(internalContext)
   }
   //play.api.libs.iteratee.Enumerator.imperative[A](onComplete = onDisconnected)
-<<<<<<< HEAD
   def chunked(stream: java.io.InputStream, chunkSize: Int): Enumerator[Array[Byte]] = Enumerator.fromStream(stream, chunkSize)(internalContext)
   def chunked(file: java.io.File, chunkSize: Int) = Enumerator.fromFile(file, chunkSize)(internalContext)
-=======
-  def chunked(stream: java.io.InputStream, chunkSize: Int): Enumerator[Array[Byte]] = Enumerator.fromStream(stream, chunkSize)
-  def chunked(file: java.io.File, chunkSize: Int) = Enumerator.fromFile(file, chunkSize)
-  def chunked(file: java.nio.file.Path, chunkSize: Int) = Enumerator.fromPath(file, chunkSize)
->>>>>>> bd1c67a7
+  def chunked(file: java.nio.file.Path, chunkSize: Int) = Enumerator.fromPath(file, chunkSize)(internalContext)
   def sendFile(status: play.api.mvc.Results.Status, file: java.io.File, inline: Boolean, filename: String) = status.sendFile(file, inline, _ => filename)
   def sendPath(status: play.api.mvc.Results.Status, path: java.nio.file.Path, inline: Boolean, filename: String) = status.sendPath(path, inline, _ => filename)
 }
