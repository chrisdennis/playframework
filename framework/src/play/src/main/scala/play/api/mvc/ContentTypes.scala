--- conflicted
+++ resolved
@@ -293,9 +293,6 @@
      */
     def DefaultMaxTextLength: Int = config.maxMemoryBuffer
 
-<<<<<<< HEAD
-    def DefaultMaxDiskLength: Long = config.maxDiskBuffer
-=======
     /**
      * Default max length allowed for text based body.
      *
@@ -305,10 +302,7 @@
      * parsers.disk.maxLength = 512k
      * }}}
      */
-    def DefaultMaxDiskLength: Long = Play.maybeApplication.flatMap { app =>
-      app.configuration.getBytes("parsers.disk.maxLength")
-    }.getOrElse(10 * 1024 * 1024)
->>>>>>> 23ed41ab
+    def DefaultMaxDiskLength: Long = config.maxDiskBuffer
 
     // -- Text parser
 
